--- conflicted
+++ resolved
@@ -31,14 +31,10 @@
   ],
   "exclude": [
     "node_modules",
-<<<<<<< HEAD
     "dist",
     "tests",
     "**/*.test.ts",
     "**/*.spec.ts"
-=======
-    "dist"
->>>>>>> 3a8ae5ba
   ],
   "ts-node": {
     "esm": false,
