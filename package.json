{
  "name": "nearacles-protocol",
  "version": "0.2.0",
  "type": "module",
  "description": "NEAR Intent-Based Oracle Protocol for decentralized credibility evaluation and fact-checking",
  "main": "dist/index.js",
  "types": "dist/index.d.ts",
  "scripts": {
    "build": "tsc",
    "dev": "tsc --watch",
    "type-check": "tsc --noEmit",
    "test": "jest --passWithNoTests",
    "lint": "eslint src/**/*.ts",
    "lint:fix": "eslint src/**/*.ts --fix",
    "audit": "npm audit --audit-level high",
    "audit:fix": "npm audit fix",
    "security:check": "npm audit && npm run lint:security",
    "lint:security": "eslint src/**/*.ts --config .eslintrc.security.cjs",
    "clean": "rm -rf dist",
    "demo": "npm run build && node dist/examples/intent-oracle-demo.js",
    "start-solver": "npm run build && node -e \"import('./dist/services/oracle-solver-node.js').then(m => new m.OracleSolverNode({}).start())\"",
    "test:intent": "tsx scripts/test-near-intent.ts",
    "test:testnet": "tsx testnet-swap.ts",
    "swap:testnet": "tsx testnet-real-swap.ts",
<<<<<<< HEAD
    "swap:classic": "tsx classic-swap.ts",
    "swap:fixed": "tsx fixed-swap.ts",
    "swap:working": "tsx working-swap.ts",
    "dex:test": "tsx real-testnet-dex.ts",
    "swap:mainnet": "tsx mainnet-real-swap.ts",
    "strategy": "tsx smart-contract-calls-strategy.ts",
    "wallets": "tsx wallet-config.ts"
=======
    "swap:classic": "tsx classic-swap.ts"
>>>>>>> 3cc7ad21
  },
  "keywords": [
    "oracle",
    "credibility",
    "fact-checking",
    "blockchain",
    "near",
    "intent",
    "decentralized",
    "typescript"
  ],
  "author": "",
  "license": "MIT",
  "dependencies": {
    "@near-js/client": "^2.2.5",
    "@near-js/crypto": "^2.2.5",
    "@near-js/keystores": "^2.2.5",
    "@near-js/transactions": "^2.2.5",
    "@types/ws": "^8.18.1",
    "bs58": "^6.0.0",
    "dotenv": "^17.2.1",
    "near-api-js": "^6.2.5",
    "openai": "^5.3.0",
    "ws": "^8.18.3"
  },
  "devDependencies": {
    "@types/bs58": "^4.0.0",
    "@types/node": "^20.0.0",
    "@typescript-eslint/eslint-plugin": "^7.18.0",
    "@typescript-eslint/parser": "^7.18.0",
    "eslint": "^8.57.0",
    "jest": "^29.0.0",
    "ts-jest": "^29.0.0",
    "tsx": "^4.20.4",
    "typescript": "^5.9.2"
  },
  "engines": {
    "node": ">=18.0.0"
  },
  "files": [
    "dist/",
    "contracts/",
    "README.md",
    "CLAUDE.md"
  ]
}<|MERGE_RESOLUTION|>--- conflicted
+++ resolved
@@ -22,7 +22,6 @@
     "test:intent": "tsx scripts/test-near-intent.ts",
     "test:testnet": "tsx testnet-swap.ts",
     "swap:testnet": "tsx testnet-real-swap.ts",
-<<<<<<< HEAD
     "swap:classic": "tsx classic-swap.ts",
     "swap:fixed": "tsx fixed-swap.ts",
     "swap:working": "tsx working-swap.ts",
@@ -30,9 +29,6 @@
     "swap:mainnet": "tsx mainnet-real-swap.ts",
     "strategy": "tsx smart-contract-calls-strategy.ts",
     "wallets": "tsx wallet-config.ts"
-=======
-    "swap:classic": "tsx classic-swap.ts"
->>>>>>> 3cc7ad21
   },
   "keywords": [
     "oracle",
