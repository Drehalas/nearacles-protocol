/**
 * Market Analyzer Test Suite
 * Comprehensive tests for market analysis and data provider integrations
 */

import { describe, it, expect, beforeEach } from '@jest/globals';
import { AdvancedMarketAnalyzer, AdvancedAnalysisConfig } from '../../src/near-ai/advanced-market-analyzer';
import { MarketDataProviders, PriceOracleConfig, MarketDataConfig } from '../../src/near-ai/market-data-providers';
import { AIAgentConfig } from '../../src/near-ai/types';

describe('Market Analyzer Tests', () => {
  let marketAnalyzer: AdvancedMarketAnalyzer;
  let aiConfig: AIAgentConfig;
  let oracleConfig: PriceOracleConfig;
  let analysisConfig: AdvancedAnalysisConfig;

  beforeEach(() => {
    aiConfig = {
      model: {
        name: 'test-model',
        provider: 'near-ai',
        version: '1.0.0',
        capabilities: ['market-analysis'],
        max_tokens: 4096,
      },
      temperature: 0.7,
      max_tokens: 4096,
      context_window: 8192,
      enable_reasoning: true,
      enable_memory: true,
      risk_tolerance: 'moderate',
    };

    oracleConfig = {
      fallback_providers: ['pyth', 'coingecko'],
      update_frequency: 60,
      coingecko: {
        rateLimitMs: 100,
      },
      chainlink: {
        feeds: {
          'NEAR_USD': '0x123...',
          'ETH_USD': '0x456...',
        },
        updateInterval: 60,
      },
    };

    analysisConfig = {
      enableMLPredictions: true,
      enablePatternRecognition: true,
      enableSentimentAnalysis: true,
      enableOnChainAnalysis: true,
      predictionHorizon: 60,
      confidenceThreshold: 0.7,
    };

    marketAnalyzer = new AdvancedMarketAnalyzer(aiConfig, oracleConfig, analysisConfig);
  });

  describe('Advanced Market Analysis', () => {
    it('should perform comprehensive market analysis', async () => {
      const result = await marketAnalyzer.performAdvancedAnalysis('NEAR', 'USD');

      expect(result.success).toBe(true);
<<<<<<< HEAD
      if (result.success && result.data) {
        expect(result.data.marketAnalysis).toBeDefined();
        expect(result.data.patterns).toBeDefined();
        expect(result.data.mlPrediction).toBeDefined();
        expect(result.data.onChainMetrics).toBeDefined();
        expect(result.data.riskFactors).toBeDefined();
        expect(result.data.opportunities).toBeDefined();

        expect(Array.isArray(result.data.patterns)).toBe(true);
        expect(Array.isArray(result.data.riskFactors)).toBe(true);
        expect(Array.isArray(result.data.opportunities)).toBe(true);
=======
      if (result.success) {
        expect(result.data!.marketAnalysis).toBeDefined();
        expect(result.data!.patterns).toBeDefined();
        expect(result.data!.mlPrediction).toBeDefined();
        expect(result.data!.onChainMetrics).toBeDefined();
        expect(result.data!.riskFactors).toBeDefined();
        expect(result.data!.opportunities).toBeDefined();

        expect(Array.isArray(result.data!.patterns)).toBe(true);
        expect(Array.isArray(result.data!.riskFactors)).toBe(true);
        expect(Array.isArray(result.data!.opportunities)).toBe(true);
>>>>>>> 3a8ae5ba
      }
    });

    it('should handle analysis configuration changes', async () => {
      // Disable ML predictions
      marketAnalyzer.updateAnalysisConfig({
        ...analysisConfig,
        enableMLPredictions: false,
      });

      const result = await marketAnalyzer.performAdvancedAnalysis('NEAR', 'USD');

      expect(result.success).toBe(true);
<<<<<<< HEAD
      if (result.success && result.data) {
        expect(result.data.mlPrediction).toBeUndefined();
        expect(result.data.marketAnalysis).toBeDefined();
=======
      if (result.success) {
        expect(result.data!.mlPrediction).toBeUndefined();
        expect(result.data!.marketAnalysis).toBeDefined();
>>>>>>> 3a8ae5ba
      }
    });

    it('should provide reasonable confidence scores', async () => {
      const result = await marketAnalyzer.performAdvancedAnalysis('NEAR', 'USD');

      expect(result.success).toBe(true);
<<<<<<< HEAD
      if (result.success && result.data) {
        expect(result.data.marketAnalysis.confidence).toBeGreaterThan(0);
        expect(result.data.marketAnalysis.confidence).toBeLessThanOrEqual(1);
=======
      if (result.success) {
        expect(result.data!.marketAnalysis.confidence).toBeGreaterThan(0);
        expect(result.data!.marketAnalysis.confidence).toBeLessThanOrEqual(1);
>>>>>>> 3a8ae5ba

        if (result.data!.mlPrediction) {
          expect(result.data!.mlPrediction.confidence).toBeGreaterThan(0);
          expect(result.data!.mlPrediction.confidence).toBeLessThanOrEqual(1);
        }
      }
    });

    it('should identify meaningful patterns', async () => {
      const result = await marketAnalyzer.performAdvancedAnalysis('NEAR', 'USD');

      expect(result.success).toBe(true);
<<<<<<< HEAD
      if (result.success && result.data && result.data.patterns.length > 0) {
        const pattern = result.data.patterns[0];
=======
      if (result.success && result.data!.patterns.length > 0) {
        const pattern = result.data!.patterns[0];
>>>>>>> 3a8ae5ba
        expect(pattern.pattern).toBeDefined();
        expect(pattern.confidence).toBeGreaterThan(0);
        expect(pattern.confidence).toBeLessThanOrEqual(1);
        expect(pattern.description).toBeDefined();
        expect(Array.isArray(pattern.implications)).toBe(true);
      }
    });

    it('should provide actionable recommendations', async () => {
      const result = await marketAnalyzer.performAdvancedAnalysis('NEAR', 'USD');

      expect(result.success).toBe(true);
      if (result.success && result.data) {
        const validActions = ['buy', 'sell', 'hold', 'wait'];
        expect(validActions).toContain(result.data!.marketAnalysis.recommended_action);

        const validTrends = ['bullish', 'bearish', 'neutral', 'sideways'];
        expect(validTrends).toContain(result.data!.marketAnalysis.trend_direction);
      }
    });
  });

  describe('Market Data Providers', () => {
    let dataProviders: MarketDataProviders;

    beforeEach(() => {
      const marketConfig: MarketDataConfig = {
        providers: ['pyth', 'chainlink', 'coingecko'],
        cache_duration: 300,
        fallback_enabled: true,
        timeout_ms: 5000,
      };
      dataProviders = new MarketDataProviders(marketConfig);
    });

    it('should fetch market data successfully', async () => {
      const marketData = await dataProviders.fetchMarketData('NEAR/USD');

      expect(marketData).toBeDefined();
      expect(marketData.symbol || 'NEAR/USD').toBe('NEAR/USD');
      expect(typeof marketData.price === 'string' ? parseFloat(marketData.price) : marketData.price).toBeGreaterThan(0);
      expect(marketData.timestamp).toBeGreaterThan(0);
      expect(marketData.liquidity_score).toBeGreaterThanOrEqual(0);
      expect(marketData.liquidity_score).toBeLessThanOrEqual(1);
    });

    it('should calculate technical indicators', async () => {
      const indicators = await dataProviders.calculateTechnicalIndicators('NEAR/USD');

      expect(indicators).toBeDefined();
      expect(indicators.rsi).toBeGreaterThanOrEqual(0);
      expect(indicators.rsi).toBeLessThanOrEqual(100);

      expect(indicators.macd).toBeDefined();
      expect(typeof (indicators.macd as any).macd).toBe('number');
      expect(typeof (indicators.macd as any).signal).toBe('number');
      expect(typeof (indicators.macd as any).histogram).toBe('number');

      expect(indicators.bollinger_bands).toBeDefined();
      expect((indicators.bollinger_bands as any).upper).toBeGreaterThan((indicators.bollinger_bands as any).middle);
      expect((indicators.bollinger_bands as any).middle).toBeGreaterThan((indicators.bollinger_bands as any).lower);

      expect(indicators.moving_averages).toBeDefined();
      expect(typeof (indicators.moving_averages as any).sma_20).toBe('number');
      if ((indicators.moving_averages as any).ema_12 !== undefined) {
        expect(typeof (indicators.moving_averages as any).ema_12).toBe('number');
      }
    });

    it('should fetch historical data with correct format', async () => {
      const historicalData = await dataProviders.fetchHistoricalData('NEAR/USD', '1h', 50);

      expect(Array.isArray(historicalData)).toBe(true);
      expect(historicalData.length).toBeLessThanOrEqual(50);

      if (historicalData.length > 0) {
        const dataPoint = historicalData[0];
        expect(dataPoint.timestamp).toBeDefined();
        expect(dataPoint.open).toBeGreaterThan(0);
        expect(dataPoint.high).toBeGreaterThanOrEqual(dataPoint.open);
        expect(dataPoint.low).toBeLessThanOrEqual(dataPoint.open);
        expect(dataPoint.close).toBeGreaterThan(0);
        expect(dataPoint.volume).toBeGreaterThanOrEqual(0);
      }
    });

    it('should handle different time periods', async () => {
      const periods: Array<'1h' | '4h' | '1d' | '1w'> = ['1h', '4h', '1d', '1w'];

      for (const period of periods) {
        const data = await dataProviders.fetchHistoricalData('NEAR/USD', period, 10);
        expect(Array.isArray(data)).toBe(true);
        expect(data.length).toBeLessThanOrEqual(10);
      }
    });
  });

  describe('Pattern Recognition', () => {
    it('should identify candlestick patterns', async () => {
      const result = await marketAnalyzer.performAdvancedAnalysis('NEAR', 'USD');

      expect(result.success).toBe(true);
<<<<<<< HEAD
      if (result.success && result.data) {
        const candlestickPatterns = result.data.patterns.filter(p => 
=======
      if (result.success) {
        const candlestickPatterns = result.data!.patterns.filter(p => 
>>>>>>> 3a8ae5ba
          ['bullish_engulfing', 'bearish_engulfing', 'hammer', 'doji'].includes(p.pattern)
        );

        // May or may not find patterns, but should not error
        candlestickPatterns.forEach(pattern => {
          expect(pattern.confidence).toBeGreaterThan(0);
          expect(pattern.description).toBeDefined();
          expect(pattern.implications.length).toBeGreaterThan(0);
        });
      }
    });

    it('should identify chart patterns', async () => {
      const result = await marketAnalyzer.performAdvancedAnalysis('NEAR', 'USD');

      expect(result.success).toBe(true);
<<<<<<< HEAD
      if (result.success && result.data) {
        const chartPatterns = result.data.patterns.filter(p => 
=======
      if (result.success) {
        const chartPatterns = result.data!.patterns.filter(p => 
>>>>>>> 3a8ae5ba
          ['triangle', 'head_shoulders', 'double_top', 'double_bottom'].includes(p.pattern)
        );

        chartPatterns.forEach(pattern => {
          expect(pattern.timeframe).toBeDefined();
          expect(pattern.implications.length).toBeGreaterThan(0);
        });
      }
    });
  });

  describe('ML Predictions', () => {
    it('should generate ML predictions when enabled', async () => {
      const result = await marketAnalyzer.performAdvancedAnalysis('NEAR', 'USD');

      expect(result.success).toBe(true);
<<<<<<< HEAD
      if (result.success && result.data && result.data.mlPrediction) {
        const prediction = result.data.mlPrediction;
=======
      if (result.success && result.data!.mlPrediction) {
        const prediction = result.data!.mlPrediction;
>>>>>>> 3a8ae5ba
        
        expect(prediction.predicted_price).toBeGreaterThan(0);
        expect(prediction.confidence).toBeGreaterThan(0);
        expect(prediction.confidence).toBeLessThanOrEqual(1);
        expect(prediction.prediction_horizon).toBe(analysisConfig.predictionHorizon);
        expect(Array.isArray(prediction.factors)).toBe(true);

        prediction.factors.forEach(factor => {
          expect(factor.factor).toBeDefined();
          expect(factor.weight).toBeGreaterThan(0);
          expect(['positive', 'negative', 'neutral']).toContain(factor.impact);
        });
      }
    });

    it('should not generate predictions when disabled', async () => {
      marketAnalyzer.updateAnalysisConfig({
        ...analysisConfig,
        enableMLPredictions: false,
      });

      const result = await marketAnalyzer.performAdvancedAnalysis('NEAR', 'USD');

      expect(result.success).toBe(true);
<<<<<<< HEAD
      if (result.success && result.data) {
        expect(result.data.mlPrediction).toBeUndefined();
=======
      if (result.success) {
        expect(result.data!.mlPrediction).toBeUndefined();
>>>>>>> 3a8ae5ba
      }
    });
  });

  describe('On-Chain Analysis', () => {
    it('should fetch on-chain metrics when enabled', async () => {
      const result = await marketAnalyzer.performAdvancedAnalysis('NEAR', 'USD');

      expect(result.success).toBe(true);
<<<<<<< HEAD
      if (result.success && result.data && result.data.onChainMetrics) {
        const metrics = result.data.onChainMetrics;
=======
      if (result.success && result.data!.onChainMetrics) {
        const metrics = result.data!.onChainMetrics;
>>>>>>> 3a8ae5ba
        
        expect(metrics.tvl).toBeDefined();
        expect(metrics.volume_24h).toBeDefined();
        expect(metrics.active_addresses).toBeGreaterThan(0);
        expect(metrics.transaction_count).toBeGreaterThan(0);
        expect(parseFloat(metrics.average_transaction_size)).toBeGreaterThan(0);
      }
    });

    it('should not fetch on-chain metrics when disabled', async () => {
      marketAnalyzer.updateAnalysisConfig({
        ...analysisConfig,
        enableOnChainAnalysis: false,
      });

      const result = await marketAnalyzer.performAdvancedAnalysis('NEAR', 'USD');

      expect(result.success).toBe(true);
<<<<<<< HEAD
      if (result.success && result.data) {
        expect(result.data.onChainMetrics).toBeUndefined();
=======
      if (result.success) {
        expect(result.data!.onChainMetrics).toBeUndefined();
>>>>>>> 3a8ae5ba
      }
    });
  });

  describe('Risk and Opportunity Analysis', () => {
    it('should identify risk factors', async () => {
      const result = await marketAnalyzer.performAdvancedAnalysis('NEAR', 'USD');

      expect(result.success).toBe(true);
<<<<<<< HEAD
      if (result.success && result.data) {
        expect(Array.isArray(result.data.riskFactors)).toBe(true);
=======
      if (result.success) {
        expect(Array.isArray(result.data!.riskFactors)).toBe(true);
>>>>>>> 3a8ae5ba
        
        result.data!.riskFactors.forEach(risk => {
          expect(typeof risk).toBe('string');
          expect(risk.length).toBeGreaterThan(0);
        });
      }
    });

    it('should identify opportunities', async () => {
      const result = await marketAnalyzer.performAdvancedAnalysis('NEAR', 'USD');

      expect(result.success).toBe(true);
<<<<<<< HEAD
      if (result.success && result.data) {
        expect(Array.isArray(result.data.opportunities)).toBe(true);
=======
      if (result.success) {
        expect(Array.isArray(result.data!.opportunities)).toBe(true);
>>>>>>> 3a8ae5ba
        
        result.data!.opportunities.forEach(opportunity => {
          expect(typeof opportunity).toBe('string');
          expect(opportunity.length).toBeGreaterThan(0);
        });
      }
    });
  });

  describe('Performance and Caching', () => {
    it('should complete analysis within reasonable time', async () => {
      const startTime = Date.now();
      const result = await marketAnalyzer.performAdvancedAnalysis('NEAR', 'USD');
      const executionTime = Date.now() - startTime;

      expect(result.success).toBe(true);
      expect(executionTime).toBeLessThan(10000); // Should complete within 10 seconds
    });

    it('should handle multiple concurrent analyses', async () => {
      const pairs = ['NEAR/USD', 'NEAR/USDC', 'BTC/USD'];
      
      const promises = pairs.map(pair => {
        const [assetIn, assetOut] = pair.split('/');
        return marketAnalyzer.performAdvancedAnalysis(assetIn, assetOut);
      });

      const results = await Promise.all(promises);
      
      results.forEach(result => {
        expect(result.success).toBe(true);
      });
    });
  });

  describe('Error Handling', () => {
    it('should handle invalid asset pairs gracefully', async () => {
      const result = await marketAnalyzer.performAdvancedAnalysis('INVALID', 'ASSET');

      // Should either succeed with mock data or fail gracefully
      expect(typeof result.success).toBe('boolean');
      
<<<<<<< HEAD
      if (!result.success && result.error) {
        expect(result.error.code).toBeDefined();
        expect(result.error.message).toBeDefined();
=======
      if (!result.success) {
        expect(result.error!).toBeDefined();
        expect(result.error!.code).toBeDefined();
        expect(result.error!.message).toBeDefined();
>>>>>>> 3a8ae5ba
      }
    });

    it('should handle configuration errors', async () => {
      const invalidConfig: AdvancedAnalysisConfig = {
        enableMLPredictions: true,
        enablePatternRecognition: true,
        enableSentimentAnalysis: true,
        enableOnChainAnalysis: true,
        predictionHorizon: -1, // Invalid
        confidenceThreshold: 2.0, // Invalid
      };

      marketAnalyzer.updateAnalysisConfig(invalidConfig);
      
      const result = await marketAnalyzer.performAdvancedAnalysis('NEAR', 'USD');
      
      // Should handle invalid configuration gracefully
      expect(typeof result.success).toBe('boolean');
    });
  });
});<|MERGE_RESOLUTION|>--- conflicted
+++ resolved
@@ -63,19 +63,7 @@
       const result = await marketAnalyzer.performAdvancedAnalysis('NEAR', 'USD');
 
       expect(result.success).toBe(true);
-<<<<<<< HEAD
-      if (result.success && result.data) {
-        expect(result.data.marketAnalysis).toBeDefined();
-        expect(result.data.patterns).toBeDefined();
-        expect(result.data.mlPrediction).toBeDefined();
-        expect(result.data.onChainMetrics).toBeDefined();
-        expect(result.data.riskFactors).toBeDefined();
-        expect(result.data.opportunities).toBeDefined();
-
-        expect(Array.isArray(result.data.patterns)).toBe(true);
-        expect(Array.isArray(result.data.riskFactors)).toBe(true);
-        expect(Array.isArray(result.data.opportunities)).toBe(true);
-=======
+
       if (result.success) {
         expect(result.data!.marketAnalysis).toBeDefined();
         expect(result.data!.patterns).toBeDefined();
@@ -87,7 +75,6 @@
         expect(Array.isArray(result.data!.patterns)).toBe(true);
         expect(Array.isArray(result.data!.riskFactors)).toBe(true);
         expect(Array.isArray(result.data!.opportunities)).toBe(true);
->>>>>>> 3a8ae5ba
       }
     });
 
@@ -101,15 +88,10 @@
       const result = await marketAnalyzer.performAdvancedAnalysis('NEAR', 'USD');
 
       expect(result.success).toBe(true);
-<<<<<<< HEAD
-      if (result.success && result.data) {
-        expect(result.data.mlPrediction).toBeUndefined();
-        expect(result.data.marketAnalysis).toBeDefined();
-=======
+
       if (result.success) {
         expect(result.data!.mlPrediction).toBeUndefined();
         expect(result.data!.marketAnalysis).toBeDefined();
->>>>>>> 3a8ae5ba
       }
     });
 
@@ -117,15 +99,10 @@
       const result = await marketAnalyzer.performAdvancedAnalysis('NEAR', 'USD');
 
       expect(result.success).toBe(true);
-<<<<<<< HEAD
-      if (result.success && result.data) {
-        expect(result.data.marketAnalysis.confidence).toBeGreaterThan(0);
-        expect(result.data.marketAnalysis.confidence).toBeLessThanOrEqual(1);
-=======
+
       if (result.success) {
         expect(result.data!.marketAnalysis.confidence).toBeGreaterThan(0);
         expect(result.data!.marketAnalysis.confidence).toBeLessThanOrEqual(1);
->>>>>>> 3a8ae5ba
 
         if (result.data!.mlPrediction) {
           expect(result.data!.mlPrediction.confidence).toBeGreaterThan(0);
@@ -138,13 +115,9 @@
       const result = await marketAnalyzer.performAdvancedAnalysis('NEAR', 'USD');
 
       expect(result.success).toBe(true);
-<<<<<<< HEAD
-      if (result.success && result.data && result.data.patterns.length > 0) {
-        const pattern = result.data.patterns[0];
-=======
+
       if (result.success && result.data!.patterns.length > 0) {
         const pattern = result.data!.patterns[0];
->>>>>>> 3a8ae5ba
         expect(pattern.pattern).toBeDefined();
         expect(pattern.confidence).toBeGreaterThan(0);
         expect(pattern.confidence).toBeLessThanOrEqual(1);
@@ -247,13 +220,8 @@
       const result = await marketAnalyzer.performAdvancedAnalysis('NEAR', 'USD');
 
       expect(result.success).toBe(true);
-<<<<<<< HEAD
-      if (result.success && result.data) {
-        const candlestickPatterns = result.data.patterns.filter(p => 
-=======
       if (result.success) {
         const candlestickPatterns = result.data!.patterns.filter(p => 
->>>>>>> 3a8ae5ba
           ['bullish_engulfing', 'bearish_engulfing', 'hammer', 'doji'].includes(p.pattern)
         );
 
@@ -270,13 +238,8 @@
       const result = await marketAnalyzer.performAdvancedAnalysis('NEAR', 'USD');
 
       expect(result.success).toBe(true);
-<<<<<<< HEAD
-      if (result.success && result.data) {
-        const chartPatterns = result.data.patterns.filter(p => 
-=======
       if (result.success) {
         const chartPatterns = result.data!.patterns.filter(p => 
->>>>>>> 3a8ae5ba
           ['triangle', 'head_shoulders', 'double_top', 'double_bottom'].includes(p.pattern)
         );
 
@@ -293,13 +256,8 @@
       const result = await marketAnalyzer.performAdvancedAnalysis('NEAR', 'USD');
 
       expect(result.success).toBe(true);
-<<<<<<< HEAD
-      if (result.success && result.data && result.data.mlPrediction) {
-        const prediction = result.data.mlPrediction;
-=======
       if (result.success && result.data!.mlPrediction) {
         const prediction = result.data!.mlPrediction;
->>>>>>> 3a8ae5ba
         
         expect(prediction.predicted_price).toBeGreaterThan(0);
         expect(prediction.confidence).toBeGreaterThan(0);
@@ -324,13 +282,8 @@
       const result = await marketAnalyzer.performAdvancedAnalysis('NEAR', 'USD');
 
       expect(result.success).toBe(true);
-<<<<<<< HEAD
-      if (result.success && result.data) {
-        expect(result.data.mlPrediction).toBeUndefined();
-=======
       if (result.success) {
         expect(result.data!.mlPrediction).toBeUndefined();
->>>>>>> 3a8ae5ba
       }
     });
   });
@@ -340,13 +293,8 @@
       const result = await marketAnalyzer.performAdvancedAnalysis('NEAR', 'USD');
 
       expect(result.success).toBe(true);
-<<<<<<< HEAD
-      if (result.success && result.data && result.data.onChainMetrics) {
-        const metrics = result.data.onChainMetrics;
-=======
       if (result.success && result.data!.onChainMetrics) {
         const metrics = result.data!.onChainMetrics;
->>>>>>> 3a8ae5ba
         
         expect(metrics.tvl).toBeDefined();
         expect(metrics.volume_24h).toBeDefined();
@@ -365,13 +313,8 @@
       const result = await marketAnalyzer.performAdvancedAnalysis('NEAR', 'USD');
 
       expect(result.success).toBe(true);
-<<<<<<< HEAD
-      if (result.success && result.data) {
-        expect(result.data.onChainMetrics).toBeUndefined();
-=======
       if (result.success) {
         expect(result.data!.onChainMetrics).toBeUndefined();
->>>>>>> 3a8ae5ba
       }
     });
   });
@@ -381,13 +324,8 @@
       const result = await marketAnalyzer.performAdvancedAnalysis('NEAR', 'USD');
 
       expect(result.success).toBe(true);
-<<<<<<< HEAD
-      if (result.success && result.data) {
-        expect(Array.isArray(result.data.riskFactors)).toBe(true);
-=======
       if (result.success) {
         expect(Array.isArray(result.data!.riskFactors)).toBe(true);
->>>>>>> 3a8ae5ba
         
         result.data!.riskFactors.forEach(risk => {
           expect(typeof risk).toBe('string');
@@ -400,13 +338,8 @@
       const result = await marketAnalyzer.performAdvancedAnalysis('NEAR', 'USD');
 
       expect(result.success).toBe(true);
-<<<<<<< HEAD
-      if (result.success && result.data) {
-        expect(Array.isArray(result.data.opportunities)).toBe(true);
-=======
       if (result.success) {
         expect(Array.isArray(result.data!.opportunities)).toBe(true);
->>>>>>> 3a8ae5ba
         
         result.data!.opportunities.forEach(opportunity => {
           expect(typeof opportunity).toBe('string');
@@ -449,16 +382,10 @@
       // Should either succeed with mock data or fail gracefully
       expect(typeof result.success).toBe('boolean');
       
-<<<<<<< HEAD
-      if (!result.success && result.error) {
-        expect(result.error.code).toBeDefined();
-        expect(result.error.message).toBeDefined();
-=======
       if (!result.success) {
         expect(result.error!).toBeDefined();
         expect(result.error!.code).toBeDefined();
         expect(result.error!.message).toBeDefined();
->>>>>>> 3a8ae5ba
       }
     });
 
