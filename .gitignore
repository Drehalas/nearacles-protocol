# Dependencies
node_modules/
npm-debug.log*
yarn-debug.log*
yarn-error.log*

# Build outputs
dist/
build/
*.tsbuildinfo

# Environment variables
.env
.env.local
.env.development.local
.env.test.local
.env.production.local

# IDE files
.vscode/
.idea/
*.swp
*.swo
*~

# OS files
.DS_Store
.DS_Store?
._*
.Spotlight-V100
.Trashes
ehthumbs.db
Thumbs.db

# Logs
logs/
*.log

# Runtime data
pids/
*.pid
*.seed
*.pid.lock

# Coverage directory used by tools like istanbul
coverage/
*.lcov

# nyc test coverage
.nyc_output/

# ESLint cache
.eslintcache

# TypeScript cache
*.tsbuildinfo

# Optional npm cache directory
.npm

# Optional REPL history
.node_repl_history

# Output of 'npm pack'
*.tgz

# Yarn Integrity file
.yarn-integrity

# parcel-bundler cache (https://parceljs.org/)
.cache
.parcel-cache

# Next.js build output
.next

# Nuxt.js build / generate output
.nuxt
dist

# Gatsby files
.cache/
public

# Storybook build outputs
.out
.storybook-out

# Temporary folders
tmp/
temp/

<<<<<<< HEAD
# Ide
.claude
CLAUDE.local.md
CLAUDE.md
myDocs
=======
# GitHub issue templates (kept local for reference)
.github/ISSUE_TEMPLATE/

# Ide
CLAUDE.local.md 
CLAUDE.md
myDocs
.claude
>>>>>>> d83c2377
<|MERGE_RESOLUTION|>--- conflicted
+++ resolved
@@ -90,13 +90,6 @@
 tmp/
 temp/
 
-<<<<<<< HEAD
-# Ide
-.claude
-CLAUDE.local.md
-CLAUDE.md
-myDocs
-=======
 # GitHub issue templates (kept local for reference)
 .github/ISSUE_TEMPLATE/
 
@@ -104,5 +97,4 @@
 CLAUDE.local.md 
 CLAUDE.md
 myDocs
-.claude
->>>>>>> d83c2377
+.claude