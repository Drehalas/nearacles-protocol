--- conflicted
+++ resolved
@@ -97,11 +97,8 @@
       // Ensure user is registered
       const registrationResult = await this.registerUser();
       if (!registrationResult.success) {
-<<<<<<< HEAD
-        return Promise.resolve(registrationResult);
-=======
+
         return Promise.resolve(registrationResult as { success: false; error: IntentError });
->>>>>>> 3a8ae5ba
       }
 
       // Calculate storage deposit
@@ -190,11 +187,8 @@
       }, 3, 2000);
 
       // The result should contain transaction hash
-<<<<<<< HEAD
-      const txHash = (result as any)?.transaction?.hash || 'unknown';
-=======
+
       const txHash = (result as any)?.transaction?.hash || (result as any)?.transaction_outcome?.id || 'unknown';
->>>>>>> 3a8ae5ba
 
       return { success: true, data: txHash };
 
