--- conflicted
+++ resolved
@@ -9,24 +9,14 @@
   SolverInfo, 
   IntentError,
   AsyncResult,
-<<<<<<< HEAD
   UserPreferences,
   QuoteEvaluationCriteria,
   QuoteAnalysis 
-=======
-  QuoteEvaluationCriteria,
-  QuoteAnalysis
->>>>>>> 3a8ae5ba
 } from './types';
 import { SolverBus } from './solver-bus';
 import { AssetManager } from './asset-manager';
 import { getCurrentTimestamp, stringToBigInt } from '../utils/helpers';
 
-<<<<<<< HEAD
-// Removed duplicate interface definitions - using ones from types.ts
-
-=======
->>>>>>> 3a8ae5ba
 export class QuoteManager {
   private solverBus: SolverBus;
   private assetManager: AssetManager;
