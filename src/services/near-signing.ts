/**
 * NEP-413 signing utilities for NEAR intent authentication
 * Handles message signing and verification for oracle intents
 */

import { KeyPair } from 'near-api-js';
import { createHash } from 'node:crypto';
import bs58 from 'bs58';
import { NEARIntentMessage } from '../types/near-intent.js';

export interface NEP413Payload {
  message: string;
  nonce: string;
  recipient: string;
}

export interface NEP413SignedIntentData {
  standard: 'nep413';
  payload: NEP413Payload;
  signature: string;
  public_key: string;
}

export class NEARSigningService {
  private keyPair: KeyPair;

  constructor(privateKey: string) {
    this.keyPair = KeyPair.fromString(privateKey as any);
  }

  /**
   * Generates a cryptographically secure nonce for intent signing
   */
  generateNonce(): string {
    const nonce = new Uint8Array(32);
    crypto.getRandomValues(nonce);
    return Buffer.from(nonce).toString('base64');
  }

  /**
   * Serializes an intent message for signing according to NEP-413
   */
  serializeIntent(
    message: string,
    recipient: string,
    nonce: string,
    standard: string = 'nep413'
  ): Uint8Array {
    const payload = {
      standard,
      payload: {
        message,
        nonce,
        recipient,
      },
    };

    const serialized = JSON.stringify(payload);
    return new TextEncoder().encode(serialized);
  }

  /**
   * Signs an intent message using ED25519
   */
  signMessage(intentData: Uint8Array): { signature: Uint8Array; publicKey: string } {
    const signature = this.keyPair.sign(intentData);
    const publicKey = this.keyPair.getPublicKey().toString();

    return {
      signature: signature.signature,
      publicKey,
    };
  }

  /**
   * Creates a complete signed intent ready for broadcasting
   */
  createSignedIntent(
    intentMessage: NEARIntentMessage,
    recipient: string = 'intents.near'
  ): NEP413SignedIntentData {
    const messageStr = JSON.stringify(intentMessage);
    const nonce = this.generateNonce();
    const intentData = this.serializeIntent(messageStr, recipient, nonce);
    const { signature, publicKey } = this.signMessage(intentData);

    return {
      standard: 'nep413',
      payload: {
        message: messageStr,
        nonce,
        recipient,
      },
      signature: `ed25519:${bs58.encode(signature)}`,
      public_key: publicKey,
    };
  }

  /**
   * Creates a hash of an intent for unique identification
   */
  createIntentHash(intentMessage: NEARIntentMessage): string {
    const messageStr = JSON.stringify(intentMessage);
    return createHash('sha256').update(messageStr).digest('hex');
  }

  /**
   * Verifies a signed intent message
   */
  verifySignedIntent(signedData: NEP413SignedIntentData): boolean {
    try {
      const { payload, signature, public_key } = signedData;

      // Reconstruct the original intent data
      const intentData = this.serializeIntent(payload.message, payload.recipient, payload.nonce);

      // Extract signature from ed25519: prefix
<<<<<<< HEAD
      const signatureBytes = bs58.decode(signature.replace('ed25519:', ''));
      
=======
      const signatureBytes = bs58Decode(signature.replace('ed25519:', ''));

>>>>>>> c028e9c3
      // Create KeyPair from public key for verification
      const publicKeyPair = KeyPair.fromString(public_key as any);

      // Verify signature
      return publicKeyPair.verify(intentData, signatureBytes);
    } catch (error) {
      console.error('Error verifying signed intent:', error);
      return false;
    }
  }

  /**
   * Extracts intent message from signed data
   */
  extractIntentMessage(signedData: NEP413SignedIntentData): NEARIntentMessage {
    return JSON.parse(signedData.payload.message);
  }
}<|MERGE_RESOLUTION|>--- conflicted
+++ resolved
@@ -115,13 +115,7 @@
       const intentData = this.serializeIntent(payload.message, payload.recipient, payload.nonce);
 
       // Extract signature from ed25519: prefix
-<<<<<<< HEAD
       const signatureBytes = bs58.decode(signature.replace('ed25519:', ''));
-      
-=======
-      const signatureBytes = bs58Decode(signature.replace('ed25519:', ''));
-
->>>>>>> c028e9c3
       // Create KeyPair from public key for verification
       const publicKeyPair = KeyPair.fromString(public_key as any);
 
