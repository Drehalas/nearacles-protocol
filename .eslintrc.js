module.exports = {
  parser: '@typescript-eslint/parser',
<<<<<<< HEAD
=======
  plugins: ['@typescript-eslint'],
  extends: [
    'eslint:recommended',
    'plugin:@typescript-eslint/recommended',
  ],
  env: {
    node: true,
    es2020: true,
  },
>>>>>>> 3a8ae5ba
  parserOptions: {
    ecmaVersion: 2020,
    sourceType: 'module',
    project: './tsconfig.json',
  },
  plugins: ['@typescript-eslint'],
  extends: [
    'eslint:recommended',
    'plugin:@typescript-eslint/recommended',
  ],
  rules: {
<<<<<<< HEAD
    // Disable rules that might cause issues in tests
    '@typescript-eslint/no-unused-vars': ['warn', { argsIgnorePattern: '^_' }],
=======
    '@typescript-eslint/no-unused-vars': ['error', { argsIgnorePattern: '^_' }],
    '@typescript-eslint/explicit-function-return-type': 'off',
>>>>>>> 3a8ae5ba
    '@typescript-eslint/no-explicit-any': 'warn',
    '@typescript-eslint/no-non-null-assertion': 'warn',
    '@typescript-eslint/ban-ts-comment': 'warn',
    'no-console': 'off', // Allow console in development
    '@typescript-eslint/no-empty-function': 'warn',
    '@typescript-eslint/explicit-function-return-type': 'off',
    '@typescript-eslint/explicit-module-boundary-types': 'off',
    '@typescript-eslint/no-inferrable-types': 'off',
  },
<<<<<<< HEAD
  env: {
    node: true,
    es2020: true,
    jest: true,
  },
  ignorePatterns: [
    'dist/',
    'node_modules/',
    'coverage/',
    '*.js',
    '*.d.ts'
  ],
=======
  ignorePatterns: ['dist/', 'node_modules/', '*.js'],
>>>>>>> 3a8ae5ba
};<|MERGE_RESOLUTION|>--- conflicted
+++ resolved
@@ -1,17 +1,5 @@
 module.exports = {
   parser: '@typescript-eslint/parser',
-<<<<<<< HEAD
-=======
-  plugins: ['@typescript-eslint'],
-  extends: [
-    'eslint:recommended',
-    'plugin:@typescript-eslint/recommended',
-  ],
-  env: {
-    node: true,
-    es2020: true,
-  },
->>>>>>> 3a8ae5ba
   parserOptions: {
     ecmaVersion: 2020,
     sourceType: 'module',
@@ -22,37 +10,28 @@
     'eslint:recommended',
     'plugin:@typescript-eslint/recommended',
   ],
+  env: {
+    node: true,
+    es2020: true,
+    jest: true, // Added for test environment support
+  },
   rules: {
-<<<<<<< HEAD
-    // Disable rules that might cause issues in tests
+    // More lenient for tests - changed from 'error' to 'warn'
     '@typescript-eslint/no-unused-vars': ['warn', { argsIgnorePattern: '^_' }],
-=======
-    '@typescript-eslint/no-unused-vars': ['error', { argsIgnorePattern: '^_' }],
     '@typescript-eslint/explicit-function-return-type': 'off',
->>>>>>> 3a8ae5ba
     '@typescript-eslint/no-explicit-any': 'warn',
     '@typescript-eslint/no-non-null-assertion': 'warn',
     '@typescript-eslint/ban-ts-comment': 'warn',
     'no-console': 'off', // Allow console in development
     '@typescript-eslint/no-empty-function': 'warn',
-    '@typescript-eslint/explicit-function-return-type': 'off',
     '@typescript-eslint/explicit-module-boundary-types': 'off',
     '@typescript-eslint/no-inferrable-types': 'off',
-  },
-<<<<<<< HEAD
-  env: {
-    node: true,
-    es2020: true,
-    jest: true,
   },
   ignorePatterns: [
     'dist/',
     'node_modules/',
-    'coverage/',
-    '*.js',
-    '*.d.ts'
+    'coverage/', // Added for test coverage reports
+    '*.js',     // Added to ignore JavaScript files
+    '*.d.ts'    // Added to ignore TypeScript declaration files
   ],
-=======
-  ignorePatterns: ['dist/', 'node_modules/', '*.js'],
->>>>>>> 3a8ae5ba
 };