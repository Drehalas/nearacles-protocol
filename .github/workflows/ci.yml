--- conflicted
+++ resolved
@@ -1,11 +1,9 @@
 name: CI/CD Pipeline
-
 on:
   push:
     branches: [ main, develop, feature/* ]
   pull_request:
     branches: [ main, develop ]
-
 jobs:
   test:
     runs-on: ubuntu-latest
@@ -33,7 +31,9 @@
       working-directory: ./frontend
       run: npm ci
     
-<<<<<<< HEAD
+    - name: Type check backend
+      run: npm run type-check
+    
     - name: Run backend linter
       run: npm run lint
     
@@ -43,22 +43,12 @@
     
     - name: Run backend tests
       run: npm test
-=======
-    - name: Type check
-      run: npm run type-check
-    
-    - name: Run linter
-      run: npm run lint
-    
-    - name: Run tests
-      run: npm test
       env:
         CI: true
     
     - name: Run integration tests (optional)
       run: npm run test:integration || echo "Integration tests skipped - NEAR environment not available"
       continue-on-error: true
->>>>>>> 3a8ae5ba
     
     - name: Build backend
       run: npm run build
@@ -94,14 +84,10 @@
         fi
     
     - name: Run smart contract tests
-<<<<<<< HEAD
-      run: npm test
-=======
       run: |
         if [ "$CONTRACTS_EXIST" = "true" ]; then
           npm run test:contracts
         else
           echo "Smart contract tests skipped - no contracts available"
         fi
-      continue-on-error: true
->>>>>>> 3a8ae5ba
+      continue-on-error: true